/*
 * Copyright 2018 The ThunderDB Authors.
 *
 * Licensed under the Apache License, Version 2.0 (the “License”);
 * you may not use this file except in compliance with the License.
 * You may obtain a copy of the License at
 *
 *    http://www.apache.org/licenses/LICENSE-2.0
 *
 * Unless required by applicable law or agreed to in writing, software
 * distributed under the License is distributed on an “AS IS” BASIS,
 * WITHOUT WARRANTIES OR CONDITIONS OF ANY KIND, either express or implied.
 * See the License for the specific language governing permissions and
 * limitations under the License.
 */

package sqlchain

import (
	"math/big"
	"time"

	"github.com/btcsuite/btcd/btcec"
	pb "github.com/golang/protobuf/proto"
	"github.com/thunderdb/ThunderDB/common"
	"github.com/thunderdb/ThunderDB/crypto/hash"
	"github.com/thunderdb/ThunderDB/crypto/signature"
	"github.com/thunderdb/ThunderDB/proto"
	"github.com/thunderdb/ThunderDB/types"
)

// Header is a block header.
type Header struct {
	Version    int32
	Producer   proto.NodeID
	RootHash   hash.Hash
	ParentHash hash.Hash
	MerkleRoot hash.Hash
	Timestamp  time.Time
}

func (h *Header) marshal() ([]byte, error) {
<<<<<<< HEAD
	buffer, err := h.Timestamp.MarshalJSON()

	if err != nil {
		return nil, err
	}

	return pb.Marshal(&types.Header{
=======
	return proto.Marshal(&types.Header{
>>>>>>> b08e908d
		Version:    h.Version,
		Producer:   &types.NodeID{NodeID: string(h.Producer)},
		Root:       &types.Hash{Hash: h.RootHash[:]},
		Parent:     &types.Hash{Hash: h.ParentHash[:]},
		MerkleRoot: &types.Hash{Hash: h.MerkleRoot[:]},
		Timestamp:  h.Timestamp.UnixNano(),
	})
}

// SignedHeader is block header along with its producer signature.
type SignedHeader struct {
	Header

	BlockHash hash.Hash
	Signee    *signature.PublicKey
	Signature *signature.Signature
}

func (s *SignedHeader) marshal() ([]byte, error) {
<<<<<<< HEAD
	buffer, err := s.Timestamp.MarshalJSON()

	if err != nil {
		return nil, err
	}

	return pb.Marshal(&types.SignedHeader{
=======
	return proto.Marshal(&types.SignedHeader{
>>>>>>> b08e908d
		Header: &types.Header{
			Version:    s.Version,
			Producer:   &types.NodeID{NodeID: string(s.Producer)},
			Root:       &types.Hash{Hash: s.RootHash[:]},
			Parent:     &types.Hash{Hash: s.ParentHash[:]},
			MerkleRoot: &types.Hash{Hash: s.MerkleRoot[:]},
			Timestamp:  s.Timestamp.UnixNano(),
		},
		BlockHash: &types.Hash{Hash: s.BlockHash[:]},
		Signee:    &types.PublicKey{PublicKey: s.Signee.Serialize()},
		Signature: func(s *signature.Signature) *types.Signature {
			if s == nil {
				return nil
			}
			return &types.Signature{
				S: s.S.String(),
				R: s.R.String(),
			}
		}(s.Signature),
	})
}

func (s *SignedHeader) unmarshal(buffer []byte) (err error) {
	pbSignedHeader := &types.SignedHeader{}
	err = pb.Unmarshal(buffer, pbSignedHeader)

	if err != nil {
		return err
	}

	pr := new(big.Int)
	ps := new(big.Int)

	pr, ok := pr.SetString(pbSignedHeader.GetSignature().GetR(), 10)

	if !ok {
		return ErrFieldConversion
	}

	ps, ok = ps.SetString(pbSignedHeader.GetSignature().GetS(), 10)

	if !ok {
		return ErrFieldConversion
	}

	if len(pbSignedHeader.GetHeader().GetProducer().GetNodeID()) != common.AddressLength ||
		len(pbSignedHeader.GetHeader().GetRoot().GetHash()) != hash.HashSize ||
		len(pbSignedHeader.GetHeader().GetParent().GetHash()) != hash.HashSize ||
		len(pbSignedHeader.GetHeader().GetMerkleRoot().GetHash()) != hash.HashSize ||
		len(pbSignedHeader.GetBlockHash().GetHash()) != hash.HashSize {
		return ErrFieldLength
	}

	t := time.Unix(0, pbSignedHeader.GetHeader().GetTimestamp())

	if err != nil {
		return err
	}

	pk, err := signature.ParsePubKey(pbSignedHeader.GetSignee().GetPublicKey(), btcec.S256())

	if err != nil {
		return err
	}

	// Copy fields
	s.Version = pbSignedHeader.Header.GetVersion()
	s.Producer = proto.NodeID(pbSignedHeader.GetHeader().GetProducer().GetNodeID())
	copy(s.RootHash[:], pbSignedHeader.GetHeader().GetRoot().GetHash())
	copy(s.ParentHash[:], pbSignedHeader.GetHeader().GetParent().GetHash())
	copy(s.MerkleRoot[:], pbSignedHeader.GetHeader().GetMerkleRoot().GetHash())
	copy(s.BlockHash[:], pbSignedHeader.GetBlockHash().GetHash())
	s.Timestamp = t
	s.Signature = &signature.Signature{
		R: pr,
		S: ps,
	}
	s.Signee = pk

	return err
}

// Verify verifies the signature of the SignedHeader.
func (s *SignedHeader) Verify() error {
	if !s.Signature.Verify(s.BlockHash[:], s.Signee) {
		return ErrSignVerification
	}

	return nil
}

// Block is a node of blockchain.
type Block struct {
	SignedHeader *SignedHeader
	Queries      []*Query
}

// SignHeader generates the signature for the Block from the given PrivateKey.
func (b *Block) SignHeader(signer *signature.PrivateKey) (err error) {
	buffer, err := b.SignedHeader.Header.marshal()

	if err != nil {
		return err
	}

	b.SignedHeader.BlockHash = hash.DoubleHashH(buffer)
	b.SignedHeader.Signature, err = signer.Sign(b.SignedHeader.BlockHash[:])

	return err
}

// VerifyHeader verifies the signature of the Block.
func (b *Block) VerifyHeader() (err error) {
	// TODO(leventeliu): verify merkle root of queries
	// ...

	// Verify block hash
	buffer, err := b.SignedHeader.Header.marshal()

	if err != nil {
		return
	}

	h := hash.DoubleHashH(buffer)

	if !h.IsEqual(&b.SignedHeader.BlockHash) {
		return ErrHashVerification
	}

	// Verify signature
	return b.SignedHeader.Verify()
}

// Blocks is Block (reference) array.
type Blocks []*Block<|MERGE_RESOLUTION|>--- conflicted
+++ resolved
@@ -40,17 +40,7 @@
 }
 
 func (h *Header) marshal() ([]byte, error) {
-<<<<<<< HEAD
-	buffer, err := h.Timestamp.MarshalJSON()
-
-	if err != nil {
-		return nil, err
-	}
-
 	return pb.Marshal(&types.Header{
-=======
-	return proto.Marshal(&types.Header{
->>>>>>> b08e908d
 		Version:    h.Version,
 		Producer:   &types.NodeID{NodeID: string(h.Producer)},
 		Root:       &types.Hash{Hash: h.RootHash[:]},
@@ -70,17 +60,7 @@
 }
 
 func (s *SignedHeader) marshal() ([]byte, error) {
-<<<<<<< HEAD
-	buffer, err := s.Timestamp.MarshalJSON()
-
-	if err != nil {
-		return nil, err
-	}
-
 	return pb.Marshal(&types.SignedHeader{
-=======
-	return proto.Marshal(&types.SignedHeader{
->>>>>>> b08e908d
 		Header: &types.Header{
 			Version:    s.Version,
 			Producer:   &types.NodeID{NodeID: string(s.Producer)},
@@ -134,12 +114,6 @@
 		return ErrFieldLength
 	}
 
-	t := time.Unix(0, pbSignedHeader.GetHeader().GetTimestamp())
-
-	if err != nil {
-		return err
-	}
-
 	pk, err := signature.ParsePubKey(pbSignedHeader.GetSignee().GetPublicKey(), btcec.S256())
 
 	if err != nil {
@@ -153,7 +127,7 @@
 	copy(s.ParentHash[:], pbSignedHeader.GetHeader().GetParent().GetHash())
 	copy(s.MerkleRoot[:], pbSignedHeader.GetHeader().GetMerkleRoot().GetHash())
 	copy(s.BlockHash[:], pbSignedHeader.GetBlockHash().GetHash())
-	s.Timestamp = t
+	s.Timestamp = time.Unix(0, pbSignedHeader.GetHeader().GetTimestamp()).UTC()
 	s.Signature = &signature.Signature{
 		R: pr,
 		S: ps,
